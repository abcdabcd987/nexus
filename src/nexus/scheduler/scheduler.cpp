--- conflicted
+++ resolved
@@ -100,12 +100,8 @@
     auto backend = std::make_shared<BackendDelegate>(
         request.node_id(), ip, request.server_port(), request.rpc_port(),
         request.gpu_device_name(), request.gpu_available_memory(),
-<<<<<<< HEAD
         beacon_interval_sec_);
-=======
-        beacon_interval_sec_, epoch_interval_sec_);
     common_gpu_ = request.gpu_device_name();
->>>>>>> 020009fd
     RegisterBackend(std::move(backend), reply);
   } else { // FRONTEND_NODE
     auto frontend = std::make_shared<FrontendDelegate>(
@@ -153,8 +149,8 @@
                           const LoadModelRequest& request,
                           LoadModelReply* reply) {
   ModelSession model_sess(request.model_session());
-<<<<<<< HEAD
   {
+    LOG(INFO) << "[---latency & esti_latency---]" << request.model_session().latency_sla() << " " << request.model_session().estimate_latency();
     auto info = ModelDatabase::Singleton().GetModelInfo(ModelSessionToModelID(model_sess));
     if (info == nullptr) {
       reply->set_status(MODEL_NOT_FOUND);
@@ -166,20 +162,6 @@
         model_sess.set_image_height((*info)["image_height"].as<uint32_t>());
         model_sess.set_image_width((*info)["image_width"].as<uint32_t>());
       }
-=======
-  LOG(INFO) << "[---latency & esti_latency---]" << request.model_session().latency_sla() << " " << request.model_session().estimate_latency();
-  auto info = ModelDatabase::Singleton().GetModelInfo(
-      ModelSessionToModelID(model_sess));
-  if (info == nullptr) {
-    reply->set_status(MODEL_NOT_FOUND);
-    return;
-  }
-  if ((*info)["resizable"] && (*info)["resizable"].as<bool>()) {
-    if (model_sess.image_height() == 0) {
-      // Set default image size for resizable CNN
-      model_sess.set_image_height((*info)["image_height"].as<uint32_t>());
-      model_sess.set_image_width((*info)["image_width"].as<uint32_t>());
->>>>>>> 020009fd
     }
   }
   std::string model_sess_id = ModelSessionToString(model_sess);
@@ -323,12 +305,8 @@
     }
     assign_backends.emplace_back(backend, inst_info);
   } else {
-<<<<<<< HEAD
     while (workload > 1e-3) {
-=======
-    while (workload > 0) {
       LOG(INFO) << "[---Find backend remind workload---]" << workload;
->>>>>>> 020009fd
       BackendDelegatePtr backend;
       InstanceInfo inst_info;
       if(request.complex_query()) {
@@ -359,11 +337,7 @@
   session_info->model_sessions.push_back(real_model_sess);
   session_table_.emplace(real_model_sess_id, session_info);
   frontend->SubscribeModel(model_sess_id);
-<<<<<<< HEAD
   session_info->SubscribeModelSession(frontend->node_id(), model_sess_id);
-=======
-  session_subscribers_.emplace(real_model_sess_id, ServerList{request.node_id()});
->>>>>>> 020009fd
   
   // Fill route table in the reply
   reply->set_status(CTRL_OK);
@@ -734,13 +708,8 @@
     const ModelSession& model_sess, double request_rate,
     const std::unordered_set<uint32_t>& skips,
     BackendDelegatePtr* best_backend, InstanceInfo* inst_info) {
-<<<<<<< HEAD
+  LOG(INFO) << "[---FindBestBackend---]";
   using ModelLoad = std::tuple<BackendDelegatePtr, InstanceInfo, double>;
-=======
-    
-  LOG(INFO) << "[---FindBestBackend---]";
-  using ModelLoad = std::tuple<BackendDelegatePtr, InstanceInfo, float>;
->>>>>>> 020009fd
   ModelLoad max_tp_load;
   ModelLoad max_occ_load;
   for (auto iter : backends_) {
@@ -754,12 +723,8 @@
       LOG(INFO) << "[---backend !alive OR workload_id >= 0]";
       continue;
     }
-<<<<<<< HEAD
     if (std::fabs(request_rate) < 1e-3 && !backend->IsIdle()) {
-=======
-    if (request_rate == 0 && !backend->IsIdle()) {
       LOG(INFO) << "[---request rate =0 OR isIdle]";
->>>>>>> 020009fd
       continue;
     }
     InstanceInfo tmp_info;
@@ -795,13 +760,7 @@
   }
 }
 
-<<<<<<< HEAD
 bool Scheduler::BeaconCheck() {
-=======
-
-
-void Scheduler::BeaconCheck() {
->>>>>>> 020009fd
   std::lock_guard<std::mutex> lock(mutex_);
   // 1. Remove dead frontends
   std::vector<FrontendDelegatePtr> dead_frontends;
@@ -819,6 +778,7 @@
         ", last alive time: " << std::ctime(&last_time);
     RemoveFrontend(frontend);
   }
+
   // 2. Aggregate model session rps
   for (auto iter : session_table_) {
     const auto& model_sess_id = iter.first;
